--- conflicted
+++ resolved
@@ -17,26 +17,9 @@
 }
 
 resource "nsxt_policy_tier0_gateway_interface" "if1" {
-<<<<<<< HEAD
-  display_name           = "segment0_interface"
-  description            = "connection to segment1"
-  type                   = "EXTERNAL"
-  gateway_path           = data.nsxt_policy_tier0_gateway.gw1.path
-  segment_path           = nsxt_policy_vlan_segment.segment1.path
-  subnets                = ["12.12.2.1/24"]
-}
-
-resource "nsxt_policy_tier0_gateway_interface" "if2" {
-  display_name           = "segment0_interface"
-  description            = "connection to segment2"
-  type                   = "EXTERNAL"
-  gateway_path           = data.nsxt_policy_tier0_gateway.gw1.path
-  segment_path           = nsxt_policy_vlan_segment.segment2.path
-  subnets                = ["12.12.2.2/24"]
-=======
   display_name = "segment0_interface"
   description  = "connection to segment1"
-  type         = "SERVICE"
+  type         = "EXTERNAL"
   gateway_path = data.nsxt_policy_tier0_gateway.gw1.path
   segment_path = nsxt_policy_vlan_segment.segment1.path
   subnets      = ["12.12.2.1/24"]
@@ -45,11 +28,10 @@
 resource "nsxt_policy_tier0_gateway_interface" "if2" {
   display_name = "segment0_interface"
   description  = "connection to segment2"
-  type         = "SERVICE"
+  type         = "EXTERNAL"
   gateway_path = data.nsxt_policy_tier0_gateway.gw1.path
   segment_path = nsxt_policy_vlan_segment.segment2.path
   subnets      = ["12.12.2.2/24"]
->>>>>>> 949f14ff
 }
 
 resource "nsxt_policy_tier0_gateway_ha_vip_config" "ha-vip" {
