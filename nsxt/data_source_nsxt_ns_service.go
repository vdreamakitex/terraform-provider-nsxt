/* Copyright © 2017 VMware, Inc. All Rights Reserved.
   SPDX-License-Identifier: MPL-2.0 */

package nsxt

import (
	"fmt"
	"github.com/hashicorp/terraform/helper/schema"
	api "github.com/vmware/go-vmware-nsxt"
	"github.com/vmware/go-vmware-nsxt/manager"
	"net/http"
	"strings"
)

func dataSourceNsxtNsService() *schema.Resource {
	return &schema.Resource{
		Read: dataSourceNsxtNsServiceRead,

		Schema: map[string]*schema.Schema{
			"id": &schema.Schema{
				Type:        schema.TypeString,
				Description: "Unique ID of this resource",
				Optional:    true,
				Computed:    true,
			},
			"display_name": &schema.Schema{
				Type:        schema.TypeString,
				Description: "The display name of this resource",
				Optional:    true,
				Computed:    true,
			},
			"description": &schema.Schema{
				Type:        schema.TypeString,
				Description: "Description of this resource",
				Optional:    true,
				Computed:    true,
			},
		},
	}
}

func dataSourceNsxtNsServiceRead(d *schema.ResourceData, m interface{}) error {
	// Read NS Service by name or id
	nsxClient := m.(*api.APIClient)
	objID := d.Get("id").(string)
	objName := d.Get("display_name").(string)
	var obj manager.NsService
	if objID != "" {
		// Get by id
		objGet, resp, err := nsxClient.GroupingObjectsApi.ReadNSService(nsxClient.Context, objID)

		if err != nil {
			return fmt.Errorf("Error while reading NS service %s: %v", objID, err)
		}
		if resp.StatusCode == http.StatusNotFound {
			return fmt.Errorf("NS service %s was not found", objID)
		}
		obj = objGet
	} else if objName == "" {
		return fmt.Errorf("Error obtaining NS service ID or name during read")
	} else {
		// Get by full name/prefix
		// TODO use 2nd parameter localVarOptionals for paging
		objList, _, err := nsxClient.GroupingObjectsApi.ListNSServices(nsxClient.Context, nil)
		if err != nil {
			return fmt.Errorf("Error while reading NS services: %v", err)
		}
		// go over the list to find the correct one (prefer a perfect match. If not - prefix match)
		var perfectMatch []manager.NsService
		var prefixMatch []manager.NsService
		for _, objInList := range objList.Results {
			if strings.HasPrefix(objInList.DisplayName, objName) {
				prefixMatch = append(prefixMatch, objInList)
			}
			if objInList.DisplayName == objName {
<<<<<<< HEAD
				if found {
					return fmt.Errorf("Found multiple NS services with name '%s'", objName)
				}
				obj = objInList
				found = true
			}
		}
		if !found {
			return fmt.Errorf("NS service '%s' was not found out of %d services", objName, len(objList.Results))
		}
	} else {
		return fmt.Errorf("Error obtaining NS service ID or name during read")
=======
				perfectMatch = append(perfectMatch, objInList)
			}
		}
		if len(perfectMatch) > 0 {
			if len(perfectMatch) > 1 {
				return fmt.Errorf("Found multiple NS services with name '%s'", objName)
			}
			obj = perfectMatch[0]
		} else if len(prefixMatch) > 0 {
			if len(prefixMatch) > 1 {
				return fmt.Errorf("Found multiple NS services with name starting with '%s'", objName)
			}
			obj = prefixMatch[0]
		} else {
			return fmt.Errorf("NS service '%s' was not found", objName)
		}
>>>>>>> c21f4f80
	}

	d.SetId(obj.Id)
	d.Set("display_name", obj.DisplayName)
	d.Set("description", obj.Description)

	return nil
}<|MERGE_RESOLUTION|>--- conflicted
+++ resolved
@@ -9,7 +9,6 @@
 	api "github.com/vmware/go-vmware-nsxt"
 	"github.com/vmware/go-vmware-nsxt/manager"
 	"net/http"
-	"strings"
 )
 
 func dataSourceNsxtNsService() *schema.Resource {
@@ -50,30 +49,23 @@
 		objGet, resp, err := nsxClient.GroupingObjectsApi.ReadNSService(nsxClient.Context, objID)
 
 		if err != nil {
-			return fmt.Errorf("Error while reading NS service %s: %v", objID, err)
+			return fmt.Errorf("Error while reading ns service %s: %v", objID, err)
 		}
 		if resp.StatusCode == http.StatusNotFound {
 			return fmt.Errorf("NS service %s was not found", objID)
 		}
 		obj = objGet
-	} else if objName == "" {
-		return fmt.Errorf("Error obtaining NS service ID or name during read")
-	} else {
-		// Get by full name/prefix
+	} else if objName != "" {
+		// Get by full name
 		// TODO use 2nd parameter localVarOptionals for paging
 		objList, _, err := nsxClient.GroupingObjectsApi.ListNSServices(nsxClient.Context, nil)
 		if err != nil {
 			return fmt.Errorf("Error while reading NS services: %v", err)
 		}
-		// go over the list to find the correct one (prefer a perfect match. If not - prefix match)
-		var perfectMatch []manager.NsService
-		var prefixMatch []manager.NsService
+		// go over the list to find the correct one
+		found := false
 		for _, objInList := range objList.Results {
-			if strings.HasPrefix(objInList.DisplayName, objName) {
-				prefixMatch = append(prefixMatch, objInList)
-			}
 			if objInList.DisplayName == objName {
-<<<<<<< HEAD
 				if found {
 					return fmt.Errorf("Found multiple NS services with name '%s'", objName)
 				}
@@ -86,24 +78,6 @@
 		}
 	} else {
 		return fmt.Errorf("Error obtaining NS service ID or name during read")
-=======
-				perfectMatch = append(perfectMatch, objInList)
-			}
-		}
-		if len(perfectMatch) > 0 {
-			if len(perfectMatch) > 1 {
-				return fmt.Errorf("Found multiple NS services with name '%s'", objName)
-			}
-			obj = perfectMatch[0]
-		} else if len(prefixMatch) > 0 {
-			if len(prefixMatch) > 1 {
-				return fmt.Errorf("Found multiple NS services with name starting with '%s'", objName)
-			}
-			obj = prefixMatch[0]
-		} else {
-			return fmt.Errorf("NS service '%s' was not found", objName)
-		}
->>>>>>> c21f4f80
 	}
 
 	d.SetId(obj.Id)
