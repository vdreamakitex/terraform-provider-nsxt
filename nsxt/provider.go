--- conflicted
+++ resolved
@@ -124,11 +124,8 @@
 			"nsxt_lb_udp_monitor":                    resourceNsxtLbUDPMonitor(),
 			"nsxt_lb_http_monitor":                   resourceNsxtLbHTTPMonitor(),
 			"nsxt_lb_https_monitor":                  resourceNsxtLbHTTPSMonitor(),
-<<<<<<< HEAD
 			"nsxt_lb_passive_monitor":                resourceNsxtLbPassiveMonitor(),
-=======
 			"nsxt_lb_pool":                           resourceNsxtLbPool(),
->>>>>>> c4ca5ec7
 		},
 
 		ConfigureFunc: providerConfigure,
