/* Copyright © 2017 VMware, Inc. All Rights Reserved.
   SPDX-License-Identifier: MPL-2.0 */

package nsxt

import (
	"fmt"
	"github.com/hashicorp/terraform/helper/schema"
	"github.com/hashicorp/terraform/terraform"
	"github.com/vmware/go-vmware-nsxt"
)

var defaultRetryOnStatusCodes = []int{429, 503}

// Provider for VMWare NSX-T. Returns terraform.ResourceProvider
func Provider() terraform.ResourceProvider {
	return &schema.Provider{

		Schema: map[string]*schema.Schema{
			"allow_unverified_ssl": &schema.Schema{
				Type:        schema.TypeBool,
				Optional:    true,
				DefaultFunc: schema.EnvDefaultFunc("NSXT_ALLOW_UNVERIFIED_SSL", false),
			},
			"username": &schema.Schema{
				Type:        schema.TypeString,
				Optional:    true,
				DefaultFunc: schema.EnvDefaultFunc("NSXT_USERNAME", nil),
			},
			"password": &schema.Schema{
				Type:        schema.TypeString,
				Optional:    true,
				DefaultFunc: schema.EnvDefaultFunc("NSXT_PASSWORD", nil),
				Sensitive:   true,
			},
			"host": &schema.Schema{
				Type:        schema.TypeString,
				Optional:    true,
				DefaultFunc: schema.EnvDefaultFunc("NSXT_MANAGER_HOST", nil),
			},
			"client_auth_cert_file": &schema.Schema{
				Type:        schema.TypeString,
				Optional:    true,
				DefaultFunc: schema.EnvDefaultFunc("NSXT_CLIENT_AUTH_CERT_FILE", nil),
			},
			"client_auth_key_file": &schema.Schema{
				Type:        schema.TypeString,
				Optional:    true,
				DefaultFunc: schema.EnvDefaultFunc("NSXT_CLIENT_AUTH_KEY_FILE", nil),
			},
			"ca_file": &schema.Schema{
				Type:        schema.TypeString,
				Optional:    true,
				DefaultFunc: schema.EnvDefaultFunc("NSXT_CA_FILE", nil),
			},
			"max_retries": &schema.Schema{
				Type:        schema.TypeInt,
				Optional:    true,
				Description: "Maximum number of HTTP client retries",
				DefaultFunc: schema.EnvDefaultFunc("NSXT_MAX_RETRIES", 50),
			},
			"retry_min_delay": &schema.Schema{
				Type:        schema.TypeInt,
				Optional:    true,
				Description: "Minimum delay in milliseconds between retries of a request",
				DefaultFunc: schema.EnvDefaultFunc("NSXT_RETRY_MIN_DELAY", 500),
			},
			"retry_max_delay": &schema.Schema{
				Type:        schema.TypeInt,
				Optional:    true,
				Description: "Maximum delay in milliseconds between retries of a request",
				DefaultFunc: schema.EnvDefaultFunc("NSXT_RETRY_MAX_DELAY", 5000),
			},
			"retry_on_status_codes": &schema.Schema{
				Type:        schema.TypeList,
				Optional:    true,
				Description: "HTTP replies status codes to retry on",
				Elem: &schema.Schema{
					Type: schema.TypeInt,
				},
				// There is no support for default values/func for list, so it will be handled later
			},
		},

		DataSourcesMap: map[string]*schema.Resource{
			"nsxt_transport_zone":       dataSourceNsxtTransportZone(),
			"nsxt_switching_profile":    dataSourceNsxtSwitchingProfile(),
			"nsxt_logical_tier0_router": dataSourceNsxtLogicalTier0Router(),
			"nsxt_ns_service":           dataSourceNsxtNsService(),
			"nsxt_edge_cluster":         dataSourceNsxtEdgeCluster(),
			"nsxt_certificate":          dataSourceNsxtCertificate(),
		},

		ResourcesMap: map[string]*schema.Resource{
			"nsxt_dhcp_relay_profile":                resourceNsxtDhcpRelayProfile(),
			"nsxt_dhcp_relay_service":                resourceNsxtDhcpRelayService(),
			"nsxt_dhcp_server_profile":               resourceNsxtDhcpServerProfile(),
			"nsxt_logical_dhcp_server":               resourceNsxtLogicalDhcpServer(),
			"nsxt_logical_switch":                    resourceNsxtLogicalSwitch(),
			"nsxt_logical_dhcp_port":                 resourceNsxtLogicalDhcpPort(),
			"nsxt_logical_port":                      resourceNsxtLogicalPort(),
			"nsxt_logical_tier0_router":              resourceNsxtLogicalTier0Router(),
			"nsxt_logical_tier1_router":              resourceNsxtLogicalTier1Router(),
			"nsxt_logical_router_downlink_port":      resourceNsxtLogicalRouterDownLinkPort(),
			"nsxt_logical_router_link_port_on_tier0": resourceNsxtLogicalRouterLinkPortOnTier0(),
			"nsxt_logical_router_link_port_on_tier1": resourceNsxtLogicalRouterLinkPortOnTier1(),
			"nsxt_l4_port_set_ns_service":            resourceNsxtL4PortSetNsService(),
			"nsxt_algorithm_type_ns_service":         resourceNsxtAlgorithmTypeNsService(),
			"nsxt_icmp_type_ns_service":              resourceNsxtIcmpTypeNsService(),
			"nsxt_igmp_type_ns_service":              resourceNsxtIgmpTypeNsService(),
			"nsxt_ether_type_ns_service":             resourceNsxtEtherTypeNsService(),
			"nsxt_ip_protocol_ns_service":            resourceNsxtIPProtocolNsService(),
			"nsxt_ns_group":                          resourceNsxtNsGroup(),
			"nsxt_firewall_section":                  resourceNsxtFirewallSection(),
			"nsxt_nat_rule":                          resourceNsxtNatRule(),
			"nsxt_ip_block":                          resourceNsxtIPBlock(),
			"nsxt_ip_block_subnet":                   resourceNsxtIPBlockSubnet(),
			"nsxt_ip_pool":                           resourceNsxtIPPool(),
			"nsxt_ip_set":                            resourceNsxtIPSet(),
			"nsxt_static_route":                      resourceNsxtStaticRoute(),
			"nsxt_vm_tags":                           resourceNsxtVMTags(),
			"nsxt_lb_icmp_monitor":                   resourceNsxtLbIcmpMonitor(),
			"nsxt_lb_tcp_monitor":                    resourceNsxtLbTCPMonitor(),
			"nsxt_lb_udp_monitor":                    resourceNsxtLbUDPMonitor(),
			"nsxt_lb_http_monitor":                   resourceNsxtLbHTTPMonitor(),
			"nsxt_lb_https_monitor":                  resourceNsxtLbHTTPSMonitor(),
			"nsxt_lb_passive_monitor":                resourceNsxtLbPassiveMonitor(),
			"nsxt_lb_pool":                           resourceNsxtLbPool(),
			"nsxt_lb_http_request_rewrite_rule":      resourceNsxtLbHTTPRequestRewriteRule(),
			"nsxt_lb_http_response_rewrite_rule":     resourceNsxtLbHTTPResponseRewriteRule(),
			"nsxt_lb_cookie_persistence_profile":     resourceNsxtLbCookiePersistenceProfile(),
			"nsxt_lb_source_ip_persistence_profile":  resourceNsxtLbSourceIPPersistenceProfile(),
			"nsxt_lb_client_ssl_profile":             resourceNsxtLbClientSslProfile(),
			"nsxt_lb_server_ssl_profile":             resourceNsxtLbServerSslProfile(),
<<<<<<< HEAD
			"nsxt_lb_fast_tcp_application_profile":   resourceNsxtLbFastTcpApplicationProfile(),
			"nsxt_lb_fast_udp_application_profile":   resourceNsxtLbFastUdpApplicationProfile(),
			"nsxt_lb_http_application_profile":       resourceNsxtLbHttpApplicationProfile(),
			"nsxt_lb_service":                        resourceNsxtLbService(),
=======
			"nsxt_lb_fast_tcp_application_profile":   resourceNsxtLbFastTCPApplicationProfile(),
			"nsxt_lb_fast_udp_application_profile":   resourceNsxtLbFastUDPApplicationProfile(),
			"nsxt_lb_http_application_profile":       resourceNsxtLbHTTPApplicationProfile(),
>>>>>>> 8a456907
		},

		ConfigureFunc: providerConfigure,
	}
}

func providerConnectivityCheck(nsxClient *nsxt.APIClient) error {
	// Connectivity check - get a random object to check connectivity and credentials
	// TODO(asarfaty): Use a list command which returns the full body, when the go vendor has one.
	_, httpResponse, err := nsxClient.ServicesApi.ReadLoadBalancerPool(nsxClient.Context, "Dummy")
	if err != nil {
		if httpResponse == nil || (httpResponse.StatusCode == 401 || httpResponse.StatusCode == 403) {
			return fmt.Errorf("NSXT provider connectivity check failed: %s", err)
		}
	}
	return nil
}

func providerConfigure(d *schema.ResourceData) (interface{}, error) {
	clientAuthCertFile := d.Get("client_auth_cert_file").(string)
	clientAuthKeyFile := d.Get("client_auth_key_file").(string)

	needCreds := true
	if len(clientAuthCertFile) > 0 && len(clientAuthKeyFile) > 0 {
		needCreds = false
	}

	insecure := d.Get("allow_unverified_ssl").(bool)
	username := d.Get("username").(string)
	password := d.Get("password").(string)

	if needCreds {
		if username == "" {
			return nil, fmt.Errorf("username must be provided")
		}

		if password == "" {
			return nil, fmt.Errorf("password must be provided")
		}
	}

	host := d.Get("host").(string)

	if host == "" {
		return nil, fmt.Errorf("host must be provided")
	}

	caFile := d.Get("ca_file").(string)

	maxRetries := d.Get("max_retries").(int)
	retryMinDelay := d.Get("retry_min_delay").(int)
	retryMaxDelay := d.Get("retry_max_delay").(int)

	statuses := d.Get("retry_on_status_codes").([]interface{})
	if len(statuses) == 0 {
		// Set to the defaults if empty
		for _, val := range defaultRetryOnStatusCodes {
			statuses = append(statuses, val)
		}
	}
	retryStatuses := make([]int, 0, len(statuses))
	for _, s := range statuses {
		retryStatuses = append(retryStatuses, s.(int))
	}

	retriesConfig := nsxt.ClientRetriesConfiguration{
		MaxRetries:      maxRetries,
		RetryMinDelay:   retryMinDelay,
		RetryMaxDelay:   retryMaxDelay,
		RetryOnStatuses: retryStatuses,
	}

	cfg := nsxt.Configuration{
		BasePath:             "/api/v1",
		Host:                 host,
		Scheme:               "https",
		UserAgent:            "terraform-provider-nsxt/1.0",
		UserName:             username,
		Password:             password,
		ClientAuthCertFile:   clientAuthCertFile,
		ClientAuthKeyFile:    clientAuthKeyFile,
		CAFile:               caFile,
		Insecure:             insecure,
		RetriesConfiguration: retriesConfig,
	}

	nsxClient, err := nsxt.NewAPIClient(&cfg)
	if err != nil {
		return nil, err
	}
	// Check provider connectivity
	err = providerConnectivityCheck(nsxClient)
	if err != nil {
		return nil, err
	}

	return nsxClient, nil
}<|MERGE_RESOLUTION|>--- conflicted
+++ resolved
@@ -132,16 +132,10 @@
 			"nsxt_lb_source_ip_persistence_profile":  resourceNsxtLbSourceIPPersistenceProfile(),
 			"nsxt_lb_client_ssl_profile":             resourceNsxtLbClientSslProfile(),
 			"nsxt_lb_server_ssl_profile":             resourceNsxtLbServerSslProfile(),
-<<<<<<< HEAD
-			"nsxt_lb_fast_tcp_application_profile":   resourceNsxtLbFastTcpApplicationProfile(),
-			"nsxt_lb_fast_udp_application_profile":   resourceNsxtLbFastUdpApplicationProfile(),
-			"nsxt_lb_http_application_profile":       resourceNsxtLbHttpApplicationProfile(),
 			"nsxt_lb_service":                        resourceNsxtLbService(),
-=======
 			"nsxt_lb_fast_tcp_application_profile":   resourceNsxtLbFastTCPApplicationProfile(),
 			"nsxt_lb_fast_udp_application_profile":   resourceNsxtLbFastUDPApplicationProfile(),
 			"nsxt_lb_http_application_profile":       resourceNsxtLbHTTPApplicationProfile(),
->>>>>>> 8a456907
 		},
 
 		ConfigureFunc: providerConfigure,
